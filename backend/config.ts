import FS from "fs"

const { env } = process


export default {

    /**
     * The port to listen on. If not set defaults to system-allocated port
     */
    port: env.PORT || 0,

    /**
     * The host to listen on. If not set defaults to "localhost"
     */
    host: env.HOST || "0.0.0.0",

    /**
     * We use this to sign our tokens
     */
    jwtSecret: env.SECRET || "this is a secret",

    /**
     * The base URL of the R2 FHIR server (if any)
     */
    fhirServerR2: env.FHIR_SERVER_R2 ?? "https://r2.smarthealthit.org",
    
    /**
     * The base URL of the R3 FHIR server (if any)
     */
    fhirServerR3: env.FHIR_SERVER_R3 ?? "https://r3.smarthealthit.org",
    
    /**
     * The base URL of the R4 FHIR server (if any)
     */
    fhirServerR4: env.FHIR_SERVER_R4 ?? "https://r4.smarthealthit.org",
    
    /**
     * Default access token lifetime in minutes
     */
    accessTokenLifetime: env.ACCESS_TOKEN_LIFETIME || 60,

    /**
     * Default refresh token lifetime in minutes
     */
    refreshTokenLifeTime : env.REFRESH_TOKEN_LIFETIME || 60 * 24 * 365,
    
    /**
     * Accept JWKs using the following algorithms
     */
    supportedAlgorithms: ["RS256", "RS384", "RS512", "ES256", "ES384", "ES512"],

    /**
     * Whether to include encounter in standalone launch context. Note that if
     * this is false, encounter will not be included even if "launch/encounter"
     * scope is requested
     */
    includeEncounterContextInStandaloneLaunch: true,

    /**
     * Our private key as PEM (used to generate the JWKS at /keys)
     */
    privateKeyAsPem: FS.readFileSync(__dirname + "/../private-key.pem", "utf8"),

    /**
<<<<<<< HEAD
     * Proxy requests to the FHIR server. Defaults to true. Can be disabled 
     * if the FHIR server has its own .well-known/smart-configuration
     */
    proxyFhirRequests: env.PROXY_FHIR_REQUESTS !== "false",
};
=======
     * Associated endpoints for imaging, etc
     */
    associatedEndpoints: JSON.parse(env.ASSOCIATED_ENDPOINTS || "[]")

}
>>>>>>> 3c79b503
<|MERGE_RESOLUTION|>--- conflicted
+++ resolved
@@ -63,16 +63,13 @@
     privateKeyAsPem: FS.readFileSync(__dirname + "/../private-key.pem", "utf8"),
 
     /**
-<<<<<<< HEAD
+     * Associated endpoints for imaging, etc
+     */
+    associatedEndpoints: JSON.parse(env.ASSOCIATED_ENDPOINTS || "[]"),
+
+    /**
      * Proxy requests to the FHIR server. Defaults to true. Can be disabled 
      * if the FHIR server has its own .well-known/smart-configuration
      */
     proxyFhirRequests: env.PROXY_FHIR_REQUESTS !== "false",
-};
-=======
-     * Associated endpoints for imaging, etc
-     */
-    associatedEndpoints: JSON.parse(env.ASSOCIATED_ENDPOINTS || "[]")
-
-}
->>>>>>> 3c79b503
+};